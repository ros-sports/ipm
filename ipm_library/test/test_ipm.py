--- conflicted
+++ resolved
@@ -12,17 +12,6 @@
 # See the License for the specific language governing permissions and
 # limitations under the License.
 
-<<<<<<< HEAD
-import numpy as np
-import pytest
-import tf2_ros as tf2
-from geometry_msgs.msg import Point, TransformStamped
-from ipm_interfaces.msg import PlaneStamped
-from ipm_library.exceptions import NoIntersectionError
-from ipm_library.ipm import IPM
-from sensor_msgs.msg import CameraInfo
-from std_msgs.msg import Header
-=======
 from geometry_msgs.msg import TransformStamped
 from ipm_interfaces.msg import PlaneStamped, Point2DStamped
 from ipm_library.exceptions import InvalidPlaneException, NoIntersectionError
@@ -33,7 +22,6 @@
 from std_msgs.msg import Header
 import tf2_ros as tf2
 from vision_msgs.msg import Point2D
->>>>>>> 7d1cb1cf
 
 
 def test_ipm_camera_info():
@@ -56,13 +44,8 @@
     assert ipm2._camera_info != cam, 'Camera info not updated'
 
 
-<<<<<<< HEAD
-def test_ipm_project_point_no_transform():
-    """Project Point without doing any tf transforms."""
-=======
 def test_ipm_map_point_no_transform():
     """Map PointStamped without doing any tf transforms."""
->>>>>>> 7d1cb1cf
     # We need to create a dummy tf buffer
     tf_buffer = tf2.Buffer()
     # Dummy camera info
@@ -81,15 +64,6 @@
     plane = PlaneStamped()
     plane.header.frame_id = 'camera_optical_frame'
     plane.plane.coef[2] = 1.0  # Normal in z direction
-<<<<<<< HEAD
-    plane.plane.coef[3] = 1.0  # 1 meter distance
-    # Create Point with the center pixel of the camera
-    point = Point()
-    point.x = float(cam.width // cam.binning_x // 2)
-    point.y = float(cam.height // cam.binning_y // 2)
-    # Project points
-    projected_point = ipm.project_point(plane, point)
-=======
     plane.plane.coef[3] = -1.0  # 1 meter distance
     # Create Point2DStamped with the center pixel of the camera
     point_original_x = 100.0  # in pixels
@@ -99,7 +73,6 @@
         header=cam.header, point=Point2D(x=point_original_x, y=point_original_y))
     # Map points
     point_mapped_msg = ipm.map_point(plane, point_original_msg)
->>>>>>> 7d1cb1cf
     # Check header
     assert point_mapped_msg.header == cam.header, 'Point header does not match'
 
@@ -149,13 +122,8 @@
          float(cam.height // cam.binning_y), 0],
         [0, 0, 0]
     ])
-<<<<<<< HEAD
-    # Project points
-    projected_points = ipm.project_points(plane, points)
-=======
     # Map points
     points_mapped = ipm.map_points(plane, points, cam.header)
->>>>>>> 7d1cb1cf
     # Make goal points array, x and y are not exactly 0 because of the camera calibration as
     # well as an uneven amount of pixels
     goal_point_array = np.array([
@@ -167,13 +135,8 @@
         'Mapped point differs too much'
 
 
-<<<<<<< HEAD
-def test_ipm_project_point_no_transform_no_intersection():
-    """Impossible projection of Point without doing any tf transforms."""
-=======
 def test_ipm_map_point_no_transform_no_intersection():
     """Impossible mapping of Point2DStamped without doing any tf transforms."""
->>>>>>> 7d1cb1cf
     # We need to create a dummy tf buffer
     tf_buffer = tf2.Buffer()
     # Dummy camera info
@@ -192,20 +155,12 @@
     plane = PlaneStamped()
     plane.header.frame_id = 'camera_optical_frame'
     plane.plane.coef[2] = 1.0  # Normal in z direction
-<<<<<<< HEAD
-    plane.plane.coef[3] = -1.0  # 1 meter distance
-    # Create Point with the center pixel of the camera
-    point = Point()
-    point.x = float(cam.width // cam.binning_x // 2)
-    point.y = float(cam.height // cam.binning_y // 2)
-=======
     plane.plane.coef[3] = 1.0  # 1 meter distance
     # Create Point2DStamped with the center pixel of the camera
     point = Point2DStamped()
     point.header = cam.header
     point.point.x = float(cam.width // cam.binning_x // 2)
     point.point.y = float(cam.height // cam.binning_y // 2)
->>>>>>> 7d1cb1cf
     # Test if a NoIntersectionError is raised
     with pytest.raises(NoIntersectionError):
         # Map points
@@ -238,13 +193,8 @@
         # Corner
         [0, 0, 0]
     ])
-<<<<<<< HEAD
-    # Project points
-    projected_points = ipm.project_points(plane, points)
-=======
     # Map points
     points_mapped = ipm.map_points(plane, points, cam.header)
->>>>>>> 7d1cb1cf
     # Make goal points array, x and y are not exactly 0 because of the camera calibration as
     # well as an uneven amount of pixels
     goal_point_array = np.array([
@@ -256,13 +206,8 @@
         err_msg='Not all axes are none even tho the plane is invisible')
 
 
-<<<<<<< HEAD
-def test_ipm_project_point():
-    """Project Point without doing any tf transforms."""
-=======
 def test_ipm_map_point():
     """Map Point2DStamped with tf transforms."""
->>>>>>> 7d1cb1cf
     # We need to create a dummy tf buffer
     tf_buffer = tf2.Buffer()
     transform = TransformStamped()
@@ -287,14 +232,6 @@
     plane = PlaneStamped()
     plane.header.frame_id = 'base_footprint'
     plane.plane.coef[2] = 1.0  # Normal in z direction
-<<<<<<< HEAD
-    # Create Point with the center pixel of the camera
-    point = Point()
-    point.x = float(cam.width // cam.binning_x // 2)
-    point.y = float(cam.height // cam.binning_y // 2)
-    # Project points
-    projected_point = ipm.project_point(plane, point, output_frame=plane.header.frame_id)
-=======
     # Create Point2DStamped with the center pixel of the camera
     point = Point2DStamped()
     point.header = cam.header
@@ -303,7 +240,6 @@
     # Map points
     point_mapped = ipm.map_point(
         plane, point, output_frame=plane.header.frame_id)
->>>>>>> 7d1cb1cf
     # Check header
     assert point_mapped.header.frame_id == plane.header.frame_id, 'Point header does not match'
     # Make goal point array, x and y are not exactly 0 because of the camera calibration as
